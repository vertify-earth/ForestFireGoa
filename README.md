--- conflicted
+++ resolved
@@ -3,7 +3,6 @@
 **Forest fire vulnerability and prediction using vegetation indices anomaly, surface temperature anomaly, and meteorological parameters' anomaly in Google Earth Engine (GEE).**
 
 ## Overview
-<<<<<<< HEAD
 This project analyzes forest fire vulnerability and predicts potential fire-prone areas using long-term trends in vegetation indices, burn indices, and meteorological parameters. The methodology leverages Google Earth Engine (GEE) for data processing and analysis, with implementations available in both JavaScript (original) and Python.
 
 ## Methodology Summary
@@ -18,30 +17,10 @@
    - **Input:** Study area boundary (e.g., `pa_boundary` GEE asset).
    - **Datasets Used:** Landsat 8 (Vegetation/Burn Indices, LST), CHIRPS Daily (Precipitation), SMAP (Soil Moisture), ERA5-Land Monthly (Relative Humidity).
    - **Method:** Filters datasets by date and boundary, applies masking (e.g., clouds), calculates relevant indices/parameters, and fits a linear trend over time for each pixel using `ee.Reducer.linearFit()`.
-   - **Output:** GEE assets containing the calculated Slope and Intercept bands for each indicator (e.g., `users/.../Trend2023_ndvi`, `users/.../Trend2022_rain_new`). The Python version can optionally export a single merged asset containing all trend bands.
+   - **Output:** The output consists of 19 trend layers with 2 bands in each layer representing long-term changes in vegetation, burn indices, and meteorological parameters along with 2 constant layers of DEM and road (Proximity to road in tif format) combined into one tif file with 40 bands. This inputResampled.tif file can be generated using the trendFire.js or can be downloaded from here - https://www.dropbox.com/scl/fi/ena1qfeqv5ppshluop8kt/inputResampled.tif?rlkey=arefwl3my7nx3z5qpknu88lsx&st=vj8cn3bd&dl=0. The Python version can optionally export a single merged asset containing all trend bands.
 
 ### 2. Fire Vulnerability Mapping (`FireVulnerability.js` / `FireVulnerability.py`)
    - **Goal:** Map the inherent, long-term susceptibility of areas to fire based on environmental factors and historical fire patterns.
-=======
-This project analyzes forest fire vulnerability and predicts potential fire-prone areas using long-term trends in vegetation indices, burn indices, and meteorological parameters. The methodology leverages Google Earth Engine (GEE) for data processing and analysis.
-
-## Methodology
-1. **Calculate Decadal Trends**  
-   - Generate long-term trends for vegetation and burn indices using Landsat imagery.
-   - Compute trends for meteorological parameters such as rainfall and relative humidity.
-2. **Fire Vulnerability Mapping**  
-   - Use historical fire events and trend layers to assess vulnerability.
-   - Identify areas most susceptible to fires.
-3. **Fire Prediction**  
-   - Utilize trend layers to predict high-risk fire zones in the near future.
-
-## Execution Sequence
-### 1. Trend Calculation (`Trendfire.js`)
-   - **Input:** `pa_boundary`
-   - **Output:** The output consists of 19 trend layers with 2 bands in each layer representing long-term changes in vegetation, burn indices, and meteorological parameters along with 2 constant layers of DEM and road (Proximity to road in tif format) combined into one tif file with 40 bands. This inputResampled.tif file can be generated using the trendFire.js or can be downloaded from here - https://www.dropbox.com/scl/fi/ena1qfeqv5ppshluop8kt/inputResampled.tif?rlkey=arefwl3my7nx3z5qpknu88lsx&st=vj8cn3bd&dl=0
-
-### 2. Fire Vulnerability Mapping (`FireVulnerability.js`)
->>>>>>> 1dbe25a0
    - **Inputs:**
      - *Individual Trend Layers:* Slope and Intercept assets generated in Step 1.
      - *Additional Trend Layers:* Calculated within this script, such as Planet-NICFI visual/NIR/NDVI trends and MODIS LST Day/Night trends (Note: NICFI data access may be restricted).
@@ -55,7 +34,9 @@
      5.  Samples the predictor values from the *resampled* image at the fire/non-fire point locations to create training/validation datasets.
      6.  Trains a Random Forest classifier using the sampled data to learn the relationship between predictor values and fire occurrence/category.
      7.  Applies the trained classifier to the entire *resampled* predictor image.
-   - **Output:** A fire risk classification map (e.g., `FireVulnerability_py` asset) showing predicted vulnerability levels across the study area.
+   - **Output:** 
+     - Fire risk classification map (Low/High fire risk) at 30m resolution
+     - Kappa coefficient for accuracy assessment
 
 ### 3. Fire Prediction using Trend Anomalies (`TrendAnomalyPrediction.js` / `TrendAnomalyPrediction.py`)
    - **Goal:** Identify areas behaving abnormally compared to their long-term trends *just before* a period of interest (e.g., the start of fire season), potentially indicating heightened *near-term* fire risk.
@@ -71,6 +52,7 @@
    - **Outputs:**
      - *Full Anomaly Image:* GEE asset containing all calculated anomaly bands (e.g., `TrendAnomaly_py`). Pixel values represent the difference between observed and predicted conditions.
      - *Hotspot Images:* Derived boolean/masked images showing areas exceeding specific anomaly thresholds (e.g., `TrendAnomaly_STB10_Hotspot_py`).
+     - Anomaly map comparing trend layers with current conditions
    - **Interpretation:** Hotspots indicate areas where recent conditions are unusually conducive to fire compared to that location's historical trend for that time of year. This provides a dynamic, short-term risk indicator, ideally interpreted alongside the longer-term vulnerability map from Step 2.
 
 ## Potential Improvements & Next Steps
