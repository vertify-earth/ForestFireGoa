//All the outputs of this code are stored in assets and used in anomaly prediction
// and vulnerability mapping.
// The required input is - 'region of interest' geometry

<<<<<<< HEAD
// the goa object here is not defined? JN
// var goa = ee.FeatureCollection('users/jonasnothnagel/pa_boundary');
Map.centerObject(goa,8)
=======
Map.addLayer(pa)
Map.centerObject(pa,8)
>>>>>>> 1dbe25a0

//Mask to filter clouds and to scale the DN values to surface reflectance
function maskL8sr(image) {
  // Bit 0 - Fill
  // Bit 1 - Dilated Cloudnb
  // Bit 2 - Cirrus
  // Bit 3 - Cloud
  // Bit 4 - Cloud Shadow
  var qaMask = image.select('QA_PIXEL').bitwiseAnd(parseInt('11111', 2)).eq(0);
  var saturationMask = image.select('QA_RADSAT').eq(0);

  // Apply the scaling factors to the appropriate bands.
  var opticalBands = image.select('SR_B.').multiply(0.0000275).add(-0.2);
  var thermalBands = image.select('ST_B.*').multiply(0.00341802).add(149.0);

  // Replace the original bands with the scaled ones and apply the masks.
  return image.addBands(opticalBands, null, true)
      .addBands(thermalBands, null, true)
      .updateMask(qaMask)
      .updateMask(saturationMask);
}

// Function to compute spectral indices
var addIndices = function(image) {

  var mirbi = image.expression(
    '(10*swir1) - (9.8*swir2) + 2',{
    'swir1':image.select('SR_B6'),
    'swir2':image.select('SR_B7')
      
    }).rename('mirbi')
    

  var evi = image.expression(
    '2.5 * ((NIR - RED)/(NIR + 6*RED - 7.5*BLUE + 1))', {
      'NIR': image.select('SR_B5'),
      'RED': image.select('SR_B4'),
      'BLUE': image.select('SR_B2')
    }).rename('evi');

  var bsi = image.expression(
      '(( X + Y ) - (A + B)) /(( X + Y ) + (A + B)) ', {
        'X': image.select('SR_B6'),
        'Y': image.select('SR_B4'),
        'A': image.select('SR_B5'),
        'B': image.select('SR_B2'),
    }).rename('bsi');
  var ndmi = image.normalizedDifference(['SR_B5', 'SR_B6'])
    .rename('ndmi');
  var nbr = image.normalizedDifference(['SR_B5', 'SR_B7'])
    .rename('nbr');
  var nbr2 = image.normalizedDifference(['SR_B6', 'SR_B7'])
    .rename('nbr2');
  
  var msavi = image.expression(
    '((2 * NIR + 1) - sqrt((2 * NIR + 1) ** 2 - 8 * (NIR - RED))) / 2',
    {
      'NIR': image.select('SR_B5'),
      'RED': image.select('SR_B4')
      
    }
  ).rename('msavi');

  return image
    .addBands(mirbi)
    .addBands(evi)
    .addBands(bsi)
    .addBands(ndmi)
    .addBands(nbr)
    .addBands(nbr2)
    .addBands(msavi);
};




// VIIRS data is available only from 20th Jan
// hence considering landsat also from 20th jan. Landsat 8 data is available from 2013.
// Preparing the trend data for landsat 8-the data from 2013 to Feb 2023 
// 
var outlierDate = ee.Date('2016-06-22');
var landsat = ee.ImageCollection('LANDSAT/LC08/C02/T1_L2')
                     .filterDate('2013-03-20', '2023-02-28').filterBounds(pa)
                     .filterMetadata('CLOUD_COVER', 'less_than', 10)
                     .map(maskL8sr)
                     .filter(ee.Filter.or(
                    ee.Filter.date('2013-03-20', outlierDate),  // Keep images before outlier
                    ee.Filter.date(outlierDate.advance(1, 'day'), '2023-02-28') // Keep images after outlier
                     ))
                     .map(function(image) {
                    return image.clip(pa);
                  })
                  .map(addIndices);


// Function to calculate SMI for the collection
var addSMI = function(image) {
  // Access globally defined min/max values
  var smi = image.select('SR_B7').subtract(swirMin)
                 .divide(swirMax.subtract(swirMin))
                 .multiply(-1).add(1).rename('smi');
  return image.addBands(smi);
};
// Calculate SWIR min/max for the entire collection
var swirStats = (landsat.mean().select('SR_B7')).reduceRegion({
  reducer: ee.Reducer.minMax(),
  //selectors: ['SR_B7'],
  geometry: pa,  // Use AOI
  scale: 30  
});

var swirMin = ee.Number(swirStats.get('SR_B7_min'));
var swirMax = ee.Number(swirStats.get('SR_B7_max'));

landsat = landsat.map(addSMI)

landsat = landsat.select([ 'evi', 'mirbi','bsi','ndmi','nbr','nbr2','msavi','smi','ST_B10']);
landsat = landsat.sort('system:time_start')
print(landsat,'landsat')


// Add a time band (in years) with explicit casting
var addTimeBand = function(image) {
  var years = ee.Date(image.get('system:time_start')).difference(ee.Date('2013-03-20'), 'year');
  return image.addBands(ee.Image.constant(years).float().rename('time')); // Explicitly cast to float
};

var collectionWithTime = landsat.map(addTimeBand);

// List of indices to process
var indices = ['ndvi', 'evi', 'mirbi','ndfi','bsi','ndmi','nbr','nbr2','msavi','smi','ST_B10'];


// Function to calculate trends for a single index
var calculateTrend = function(index) {
  // Select the index and time bands
  var stacked = collectionWithTime.select(['time', index]);
  // Perform linear regression
  var regression = stacked.reduce(ee.Reducer.linearFit());
  // Extract slope and intercept
  var slope = regression.select('scale').rename(index + '_Slope'); // Trend slope
  var intercept = regression.select('offset').rename(index + '_Intercept'); // Baseline
  return slope.addBands(intercept);
};

// Calculate trends for all indices and combine results
var trendResults = indices.map(calculateTrend);



// Export each trend result separately
trendResults.forEach(function(image, index) {
  var indexName = indices[index]; // Name of the index (e.g., NDVI, EVI)
  Export.image.toAsset({
    image: ee.Image(image),
    description: 'Trend2023_' + indexName,
    assetId: 'path_to_export' + indexName,
    region: pa,
    scale: 30,
    crs: 'EPSG:4326',
    maxPixels: 1e13
  });
});










///Precipitation trend analysis
// Load CHIRPS daily data for the time period 1982-2022
var chirps = ee.ImageCollection('UCSB-CHG/CHIRPS/DAILY')
              .filter(ee.Filter.date('1982-01-01', '2022-12-31'))
              .filterBounds(pa);

// Function to compute the yearly mean and include the year as metadata
var createYearlySum = function(year) {
  // Filter for the specific year
  var yearFilter = chirps.filter(ee.Filter.calendarRange(year, year, 'year'));

  // Create the yearly sum (sum precipitation for the year)
  var yearlySum = yearFilter.sum().clip(pa);

  // Add the year as a property
  return yearlySum.set('year', year).rename('precipitation')
                  .set('system:time_start', ee.Date.fromYMD(year, 1, 1).millis());
};

// Create a list of yearly means for each year from 1982 to 2024
var years = ee.List.sequence(1982, 2021);  // Define the range of years
var yearlySums = years.map(createYearlySum);

var prepVis = {bands: ['precipitation'],palette:['#d3ffd2', '#99FF33', 
'#FFFF00', '#FF9900', '#FF3300', '#FF0000'],
 min: 1000, max: 5000}


// Convert the list of yearly means into an ImageCollection
var yearlySumsCollection = ee.ImageCollection(yearlySums);
print(yearlySumsCollection)
//Map.addLayer(yearlyMeansCollection.first(),prepVis,'precipitation')


// Add a 'time' band to the collection for trend calculation
var collectionWithTime = yearlySumsCollection.map(function(image) {
  var year = ee.Date(image.get('system:time_start')).difference(ee.Date('1982-01-01'), 'year');
  return image.addBands(ee.Image.constant(year).rename('time').float());
});

// Function to calculate the trend for precipitation
var calculatePrecipitationTrend = function() {
  var stacked = collectionWithTime.select(['time', 'precipitation']);
  var regression = stacked.reduce(ee.Reducer.linearFit()); // Perform linear regression
  var slope = regression.select('scale').rename('rain_Slope'); // Trend slope
  var intercept = regression.select('offset').rename('rain_Intercept'); // Baseline
  return slope.addBands(intercept); // Combine slope and intercept
};

// Calculate precipitation trend
var precipitationTrend = calculatePrecipitationTrend();
print('Precipitation Trend:', precipitationTrend);

// Visualization parameters
var slopeVis = {min: -6, max: 30, palette: ['blue', 'white', 'red']};
var interceptVis = {min: 0, max: 3000, palette: ['white', 'green']};


// Export the trend results
Export.image.toAsset({
  image: precipitationTrend,
  description: 'Precipitation_Trend_1982_2022',
  assetId: 'path_to_export'+'/file_name',
  region: pa, // Replace with your region of interest
  scale: 30, // Adjust scale to match data resolution
  crs: 'EPSG:4326',
  maxPixels: 1e13
});


// Create single-day average of SMAP L4 version 7, 3-hourly soil moisture
// to view. Plot surface soil moisture and root zone soil moisture over
// user-determined time period.
var soilMoisture = ee.ImageCollection('NASA/SMAP/SPL3SMP_E/005').filterBounds(pa)
                        .map(function(image){
                        var x = image.clip(pa)
                        return x;
                        }).filterDate('2015-04-01', '2023-02-28')
                            .select(['soil_moisture_am']);

// Define visualization parameters.
var soilMoistureVis = {
  min: 0.0,
  max: 0.7,
  palette: ['A67C00', 'FFE625', 'C2E5D3', '90DCD0',
            '2FBDBD', '0C9BBD', '068682'],
};


// Function to add a time band to an ImageCollection
var addTimeBand = function(collection) {
  return collection.map(function(image) {
    var time = ee.Date(image.get('system:time_start')).difference(ee.Date('2015-04-01'), 'year');
    return image.addBands(ee.Image.constant(time).rename('time').float());
  });
};

// **1. Soil Moisture Trend**
var soilMoistureTrend = function() {
  // Add time band
  var soilMoistureWithTime = addTimeBand(soilMoisture.select('soil_moisture_am'));
  // Perform linear regression
  var regression = soilMoistureWithTime.reduce(ee.Reducer.linearFit());
  var slope = regression.select('scale').rename('sm_surface_Slope');
  var intercept = regression.select('offset').rename('sm_surface_Intercept');
  return slope.addBands(intercept);
};
var smTrend = soilMoistureTrend();
Map.addLayer(smTrend.select('sm_surface_Slope'), {min: -0.01, max: 0.01, palette: ['blue', 'white', 'red']}, 'Soil Moisture Slope');

// Export the result
Export.image.toAsset({
  image: smTrend,
  description: 'SM_Trend2015_2023',
  assetId:'path_to_export'+'/file_name',
  region:pa,
  scale: 30,
  crs: 'EPSG:4326',
  maxPixels: 1e13
});





// Load ERA5 dataset
var era5 = ee.ImageCollection("ECMWF/ERA5_LAND/MONTHLY_AGGR")
  .filterDate('1980-01-01', '2023-02-28').filterBounds(pa)
  .map(function(image){
    var x = image.clip(pa)
    return x
  });  // Adjust the date range as necessary

// Get the required bands (dew point temperature and air temperature)
var dewPoint = (era5.select('dewpoint_temperature_2m')).mean();
var temperature = (era5.select('temperature_2m')).mean();
print(temperature,'temp')
// Function to calculate vapor pressure from temperature
var calcVaporPressure = function(temp) {
  //temp = ee.Image(temp)
  var denom = temp.add(243.5)
  var num = temp.multiply(19.67)
  // Convert temperature to vapor pressure using Clausius-Clapeyron equation
  var exponent = (num.divide(denom)).exp();
  return ee.Image(exponent.multiply(6.112))//.rename('relHumidity');  // e(T)
};

// Recalculate RH for each time step in the ERA5 dataset
var rhCollection = era5.map(function(image) {
  // Extract temperature and dew point
  var dewPoint = image.select('dewpoint_temperature_2m');
  var temperature = image.select('temperature_2m');

  // Calculate vapor pressures
  var eT = calcVaporPressure(temperature);
  var eTd = calcVaporPressure(dewPoint);

  // Compute relative humidity
  var RH = eTd.divide(eT).multiply(100).rename('RH');

  // Add time property
  return RH.set('system:time_start', image.get('system:time_start'));
});



// Add a time band to RH collection
var rhWithTime = rhCollection.map(function(image) {
  var time = ee.Date(image.get('system:time_start')).difference(ee.Date('1980-01-01'), 'year');
  return image.addBands(ee.Image.constant(time).rename('time').float());
});


// Perform linear regression to calculate trends
var rhRegression = rhWithTime.reduce(ee.Reducer.linearFit());
var rhSlope = rhRegression.select('scale').rename('rh_Slope');
var rhIntercept = rhRegression.select('offset').rename('rh_Intercept');

// Visualize the slope
Map.addLayer(rhSlope, {min: -1, max: 1, palette: ['blue', 'white', 'red']}, 'RH Slope');

// Export the result
Export.image.toAsset({
  image: rhSlope.addBands(rhIntercept),
  description: 'RH_Trend1980_2023',
  assetId: 'path_to_export'+'file_name',
  region: pa,
  scale: 30,
  crs: 'EPSG:4326',
  maxPixels: 1e13
});

//Trend calculation for NICFI --------------------------------------------------------------------
var nicfi = ee.ImageCollection('projects/planet-nicfi/assets/basemaps/asia')
            .map(function(image){
            return image.clip(pa)
});

// Filter basemaps by date and get the first image from filtered results
var basemap= nicfi.filter(ee.Filter.date('2016-03-01','2023-02-28'))
              .map(function(image){
                var n = image.normalizedDifference(['N','R']).rename('NDVI')
                return image.addBands(n)
              })


var vis = {'bands':['R','G','B'],'min':64,'max':5454,'gamma':1.8};

//Map.addLayer(basemap, vis, '2021-03 mosaic');
//Map.addLayer(basemap.normalizedDifference(['N','R']).rename('NDVI'),{min:-0.55,max:0.8,palette: 
//['8bc4f9', 'c9995c', 'c7d270','8add60','097210'
//    ]}, 'NDVI', false);
    
    
    

// Add a 'time' band to the collection for trend calculation
var planetTime = basemap.map(function(image) {
  var year = ee.Date(image.get('system:time_start')).difference(ee.Date('2016-01-01'),'year');
  return image.addBands(ee.Image.constant(year).rename('time').float());
});

var indices = ['R','G','B','N','NDVI'];


// Function to calculate trends for a single index
var calculateTrend = function(index) {
  // Select the index and time bands
  var stacked = planetTime.select(['time', index]);
  // Perform linear regression
  var regression = stacked.reduce(ee.Reducer.linearFit());
  // Extract slope and intercept
  var slope = regression.select('scale').rename(index + '_Slope'); // Trend slope
  var intercept = regression.select('offset').rename(index + '_Intercept'); // Baseline
  return slope.addBands(intercept);
};

// Calculate trends for all indices and combine results
var planetResults = indices.map(calculateTrend);
print(planetResults,'trends')
planetResults = ee.List(planetResults)
var red = planetResults.get(0)
var green = planetResults.get(1)
var blue= planetResults.get(2)
var nir = planetResults.get(3)
var NDVI = planetResults.get(4)




//Trend Calculation for MODIS LST ------------------------------------------------------------------
// Load MODIS Daily LST (MOD11A1 - Terra)
var modis = ee.ImageCollection('MODIS/061/MOD11A1')
                  .filter(ee.Filter.date('2013-01-01', '2023-02-28'))
                  .filterBounds(pa)
                  .select(['LST_Day_1km', 'LST_Night_1km', 'QC_Day']);

// Function to apply cloud masking based on QC_Day band
var cloudMaskLST = function(image) {
  var qc = image.select('QC_Day');  // Quality control band
  var mask = qc.bitwiseAnd(1).eq(0); // Keep only pixels with best quality
  
  var lstDay = image.select('LST_Day_1km').updateMask(mask).multiply(0.02).subtract(273.15).rename('LST_Day');
  var lstNight = image.select('LST_Night_1km').updateMask(mask).multiply(0.02).subtract(273.15).rename('LST_Night');
  
  return image.addBands(lstDay).addBands(lstNight).select(['LST_Day', 'LST_Night']).clip(pa);
};

// Apply cloud masking and unit conversion
var modisMasked = modis.map(cloudMaskLST);
print(modisMasked, 'Cloud Masked MODIS LST Collection');

// Add a 'time' band for trend analysis
var modisTime = modisMasked.map(function(image) {
  var year = ee.Date(image.get('system:time_start')).difference(ee.Date('2013-01-01'), 'year');
  return image.addBands(ee.Image.constant(year).rename('time').float());
});

// Function to compute trend
var lstTrend = function(index) {
  var stacked = modisTime.select(['time', index]); // Select LST and time bands
  var regression = stacked.reduce(ee.Reducer.linearFit()); // Perform linear regression
  var slope = regression.select('scale').rename(index + '_Slope'); // Trend slope
  var intercept = regression.select('offset').rename(index + '_Intercept'); // Baseline
  return slope.addBands(intercept);
};

// Compute trends for LST_Day and LST_Night
var lstDayTrend = lstTrend('LST_Day');
var lstNightTrend = lstTrend('LST_Night');

// Export the result
Export.image.toAsset({
  image: lstDayTrend,
  description: 'LSTDayMODIS_Trend2013_2023',
  assetId:'path_to_export'+'file_name',
  region: pa,
  scale: 30,
  crs: 'EPSG:4326',
  maxPixels: 1e13
});
// Export the result
Export.image.toAsset({
  image: lstNightTrend,
  description: 'LSTNightMODIS_Trend2013_2023',
  assetId:'path_to_export'+'file_name',
  region: pa,
  scale: 30,
  crs: 'EPSG:4326',
  maxPixels: 1e13
});
// Visualization parameters
var lstVis = { min: -2, max: 2, palette: ['blue', 'white', 'red'] };

// Display results
Map.centerObject(pa, 6);
//Map.addLayer(lstDay.select('LST_Day_Slope'), lstVis, 'LST Daytime Trend');
//Map.addLayer(lstNyt.select('LST_Night_Slope'), lstVis, 'LST Nighttime Trend');



//Import the proximity to roads layer
//var road = ____________________

//Import the DEM slope layer
//var dem_slope = __________________________


//creating input_resampled.tif by combining all the above layers into a single tif.
//Import all the files exported to assets in the above steps


//add all the imported assets and NICFI assets processed locally to "var images" list - an example is given below - modify the names 
var images = [
    rain, rh,stb10, evi,  msavi, mirbi, bsi,sm,ndmi,
  nbr, nbr2,  dem.select('slope'),smi, red,green,blue,nir,NDVI,lstDay,lstNyt,
  road,//waterBuilt15_22,//canopy_ht,roads,ndvi - i have removed landsat ndvi, alosdem.select('b1'), ee.Terrain.slope(alosdem.select('b1'))
];

// Start with the first image
var inputFeat = ee.Image(images[0]);

// Add each subsequent image as bands
for (var i = 1; i < images.length; i++) {
  inputFeat = inputFeat.addBands(ee.Image(images[i]));
}


//Resampling all the layers to 30m 
var proj = inputFeat.select('evi_Slope').projection()
var inputFeatProj = inputFeat.setDefaultProjection(proj)
// Choose the grid size and projection
var gridScale = 30;
var gridProjection = ee.Projection('EPSG:3857')
  .atScale(gridScale);
// Aggregate pixels with 'mean' statistics
var inputResamp = inputFeatProj
  .reduceResolution({
    reducer: ee.Reducer.mean(),
    maxPixels: 1024
  })
  .reproject({
    crs: gridProjection
});



Export.image.toAsset({
  image: inputResamp.clip(pa),
  description: 'inputResampled',
  assetId: 'users/sravanthi_mopati/' + 'inputResampled',
  region: pa,
  scale: 30,
  maxPixels: 1e10
});


//Input resampled tif is the output of this code - this tif file has 40 bands.
<|MERGE_RESOLUTION|>--- conflicted
+++ resolved
@@ -1,563 +1,557 @@
-//All the outputs of this code are stored in assets and used in anomaly prediction
-// and vulnerability mapping.
-// The required input is - 'region of interest' geometry
-
-<<<<<<< HEAD
-// the goa object here is not defined? JN
-// var goa = ee.FeatureCollection('users/jonasnothnagel/pa_boundary');
-Map.centerObject(goa,8)
-=======
-Map.addLayer(pa)
-Map.centerObject(pa,8)
->>>>>>> 1dbe25a0
-
-//Mask to filter clouds and to scale the DN values to surface reflectance
-function maskL8sr(image) {
-  // Bit 0 - Fill
-  // Bit 1 - Dilated Cloudnb
-  // Bit 2 - Cirrus
-  // Bit 3 - Cloud
-  // Bit 4 - Cloud Shadow
-  var qaMask = image.select('QA_PIXEL').bitwiseAnd(parseInt('11111', 2)).eq(0);
-  var saturationMask = image.select('QA_RADSAT').eq(0);
-
-  // Apply the scaling factors to the appropriate bands.
-  var opticalBands = image.select('SR_B.').multiply(0.0000275).add(-0.2);
-  var thermalBands = image.select('ST_B.*').multiply(0.00341802).add(149.0);
-
-  // Replace the original bands with the scaled ones and apply the masks.
-  return image.addBands(opticalBands, null, true)
-      .addBands(thermalBands, null, true)
-      .updateMask(qaMask)
-      .updateMask(saturationMask);
-}
-
-// Function to compute spectral indices
-var addIndices = function(image) {
-
-  var mirbi = image.expression(
-    '(10*swir1) - (9.8*swir2) + 2',{
-    'swir1':image.select('SR_B6'),
-    'swir2':image.select('SR_B7')
-      
-    }).rename('mirbi')
-    
-
-  var evi = image.expression(
-    '2.5 * ((NIR - RED)/(NIR + 6*RED - 7.5*BLUE + 1))', {
-      'NIR': image.select('SR_B5'),
-      'RED': image.select('SR_B4'),
-      'BLUE': image.select('SR_B2')
-    }).rename('evi');
-
-  var bsi = image.expression(
-      '(( X + Y ) - (A + B)) /(( X + Y ) + (A + B)) ', {
-        'X': image.select('SR_B6'),
-        'Y': image.select('SR_B4'),
-        'A': image.select('SR_B5'),
-        'B': image.select('SR_B2'),
-    }).rename('bsi');
-  var ndmi = image.normalizedDifference(['SR_B5', 'SR_B6'])
-    .rename('ndmi');
-  var nbr = image.normalizedDifference(['SR_B5', 'SR_B7'])
-    .rename('nbr');
-  var nbr2 = image.normalizedDifference(['SR_B6', 'SR_B7'])
-    .rename('nbr2');
-  
-  var msavi = image.expression(
-    '((2 * NIR + 1) - sqrt((2 * NIR + 1) ** 2 - 8 * (NIR - RED))) / 2',
-    {
-      'NIR': image.select('SR_B5'),
-      'RED': image.select('SR_B4')
-      
-    }
-  ).rename('msavi');
-
-  return image
-    .addBands(mirbi)
-    .addBands(evi)
-    .addBands(bsi)
-    .addBands(ndmi)
-    .addBands(nbr)
-    .addBands(nbr2)
-    .addBands(msavi);
-};
-
-
-
-
-// VIIRS data is available only from 20th Jan
-// hence considering landsat also from 20th jan. Landsat 8 data is available from 2013.
-// Preparing the trend data for landsat 8-the data from 2013 to Feb 2023 
-// 
-var outlierDate = ee.Date('2016-06-22');
-var landsat = ee.ImageCollection('LANDSAT/LC08/C02/T1_L2')
-                     .filterDate('2013-03-20', '2023-02-28').filterBounds(pa)
-                     .filterMetadata('CLOUD_COVER', 'less_than', 10)
-                     .map(maskL8sr)
-                     .filter(ee.Filter.or(
-                    ee.Filter.date('2013-03-20', outlierDate),  // Keep images before outlier
-                    ee.Filter.date(outlierDate.advance(1, 'day'), '2023-02-28') // Keep images after outlier
-                     ))
-                     .map(function(image) {
-                    return image.clip(pa);
-                  })
-                  .map(addIndices);
-
-
-// Function to calculate SMI for the collection
-var addSMI = function(image) {
-  // Access globally defined min/max values
-  var smi = image.select('SR_B7').subtract(swirMin)
-                 .divide(swirMax.subtract(swirMin))
-                 .multiply(-1).add(1).rename('smi');
-  return image.addBands(smi);
-};
-// Calculate SWIR min/max for the entire collection
-var swirStats = (landsat.mean().select('SR_B7')).reduceRegion({
-  reducer: ee.Reducer.minMax(),
-  //selectors: ['SR_B7'],
-  geometry: pa,  // Use AOI
-  scale: 30  
-});
-
-var swirMin = ee.Number(swirStats.get('SR_B7_min'));
-var swirMax = ee.Number(swirStats.get('SR_B7_max'));
-
-landsat = landsat.map(addSMI)
-
-landsat = landsat.select([ 'evi', 'mirbi','bsi','ndmi','nbr','nbr2','msavi','smi','ST_B10']);
-landsat = landsat.sort('system:time_start')
-print(landsat,'landsat')
-
-
-// Add a time band (in years) with explicit casting
-var addTimeBand = function(image) {
-  var years = ee.Date(image.get('system:time_start')).difference(ee.Date('2013-03-20'), 'year');
-  return image.addBands(ee.Image.constant(years).float().rename('time')); // Explicitly cast to float
-};
-
-var collectionWithTime = landsat.map(addTimeBand);
-
-// List of indices to process
-var indices = ['ndvi', 'evi', 'mirbi','ndfi','bsi','ndmi','nbr','nbr2','msavi','smi','ST_B10'];
-
-
-// Function to calculate trends for a single index
-var calculateTrend = function(index) {
-  // Select the index and time bands
-  var stacked = collectionWithTime.select(['time', index]);
-  // Perform linear regression
-  var regression = stacked.reduce(ee.Reducer.linearFit());
-  // Extract slope and intercept
-  var slope = regression.select('scale').rename(index + '_Slope'); // Trend slope
-  var intercept = regression.select('offset').rename(index + '_Intercept'); // Baseline
-  return slope.addBands(intercept);
-};
-
-// Calculate trends for all indices and combine results
-var trendResults = indices.map(calculateTrend);
-
-
-
-// Export each trend result separately
-trendResults.forEach(function(image, index) {
-  var indexName = indices[index]; // Name of the index (e.g., NDVI, EVI)
-  Export.image.toAsset({
-    image: ee.Image(image),
-    description: 'Trend2023_' + indexName,
-    assetId: 'path_to_export' + indexName,
-    region: pa,
-    scale: 30,
-    crs: 'EPSG:4326',
-    maxPixels: 1e13
-  });
-});
-
-
-
-
-
-
-
-
-
-
-///Precipitation trend analysis
-// Load CHIRPS daily data for the time period 1982-2022
-var chirps = ee.ImageCollection('UCSB-CHG/CHIRPS/DAILY')
-              .filter(ee.Filter.date('1982-01-01', '2022-12-31'))
-              .filterBounds(pa);
-
-// Function to compute the yearly mean and include the year as metadata
-var createYearlySum = function(year) {
-  // Filter for the specific year
-  var yearFilter = chirps.filter(ee.Filter.calendarRange(year, year, 'year'));
-
-  // Create the yearly sum (sum precipitation for the year)
-  var yearlySum = yearFilter.sum().clip(pa);
-
-  // Add the year as a property
-  return yearlySum.set('year', year).rename('precipitation')
-                  .set('system:time_start', ee.Date.fromYMD(year, 1, 1).millis());
-};
-
-// Create a list of yearly means for each year from 1982 to 2024
-var years = ee.List.sequence(1982, 2021);  // Define the range of years
-var yearlySums = years.map(createYearlySum);
-
-var prepVis = {bands: ['precipitation'],palette:['#d3ffd2', '#99FF33', 
-'#FFFF00', '#FF9900', '#FF3300', '#FF0000'],
- min: 1000, max: 5000}
-
-
-// Convert the list of yearly means into an ImageCollection
-var yearlySumsCollection = ee.ImageCollection(yearlySums);
-print(yearlySumsCollection)
-//Map.addLayer(yearlyMeansCollection.first(),prepVis,'precipitation')
-
-
-// Add a 'time' band to the collection for trend calculation
-var collectionWithTime = yearlySumsCollection.map(function(image) {
-  var year = ee.Date(image.get('system:time_start')).difference(ee.Date('1982-01-01'), 'year');
-  return image.addBands(ee.Image.constant(year).rename('time').float());
-});
-
-// Function to calculate the trend for precipitation
-var calculatePrecipitationTrend = function() {
-  var stacked = collectionWithTime.select(['time', 'precipitation']);
-  var regression = stacked.reduce(ee.Reducer.linearFit()); // Perform linear regression
-  var slope = regression.select('scale').rename('rain_Slope'); // Trend slope
-  var intercept = regression.select('offset').rename('rain_Intercept'); // Baseline
-  return slope.addBands(intercept); // Combine slope and intercept
-};
-
-// Calculate precipitation trend
-var precipitationTrend = calculatePrecipitationTrend();
-print('Precipitation Trend:', precipitationTrend);
-
-// Visualization parameters
-var slopeVis = {min: -6, max: 30, palette: ['blue', 'white', 'red']};
-var interceptVis = {min: 0, max: 3000, palette: ['white', 'green']};
-
-
-// Export the trend results
-Export.image.toAsset({
-  image: precipitationTrend,
-  description: 'Precipitation_Trend_1982_2022',
-  assetId: 'path_to_export'+'/file_name',
-  region: pa, // Replace with your region of interest
-  scale: 30, // Adjust scale to match data resolution
-  crs: 'EPSG:4326',
-  maxPixels: 1e13
-});
-
-
-// Create single-day average of SMAP L4 version 7, 3-hourly soil moisture
-// to view. Plot surface soil moisture and root zone soil moisture over
-// user-determined time period.
-var soilMoisture = ee.ImageCollection('NASA/SMAP/SPL3SMP_E/005').filterBounds(pa)
-                        .map(function(image){
-                        var x = image.clip(pa)
-                        return x;
-                        }).filterDate('2015-04-01', '2023-02-28')
-                            .select(['soil_moisture_am']);
-
-// Define visualization parameters.
-var soilMoistureVis = {
-  min: 0.0,
-  max: 0.7,
-  palette: ['A67C00', 'FFE625', 'C2E5D3', '90DCD0',
-            '2FBDBD', '0C9BBD', '068682'],
-};
-
-
-// Function to add a time band to an ImageCollection
-var addTimeBand = function(collection) {
-  return collection.map(function(image) {
-    var time = ee.Date(image.get('system:time_start')).difference(ee.Date('2015-04-01'), 'year');
-    return image.addBands(ee.Image.constant(time).rename('time').float());
-  });
-};
-
-// **1. Soil Moisture Trend**
-var soilMoistureTrend = function() {
-  // Add time band
-  var soilMoistureWithTime = addTimeBand(soilMoisture.select('soil_moisture_am'));
-  // Perform linear regression
-  var regression = soilMoistureWithTime.reduce(ee.Reducer.linearFit());
-  var slope = regression.select('scale').rename('sm_surface_Slope');
-  var intercept = regression.select('offset').rename('sm_surface_Intercept');
-  return slope.addBands(intercept);
-};
-var smTrend = soilMoistureTrend();
-Map.addLayer(smTrend.select('sm_surface_Slope'), {min: -0.01, max: 0.01, palette: ['blue', 'white', 'red']}, 'Soil Moisture Slope');
-
-// Export the result
-Export.image.toAsset({
-  image: smTrend,
-  description: 'SM_Trend2015_2023',
-  assetId:'path_to_export'+'/file_name',
-  region:pa,
-  scale: 30,
-  crs: 'EPSG:4326',
-  maxPixels: 1e13
-});
-
-
-
-
-
-// Load ERA5 dataset
-var era5 = ee.ImageCollection("ECMWF/ERA5_LAND/MONTHLY_AGGR")
-  .filterDate('1980-01-01', '2023-02-28').filterBounds(pa)
-  .map(function(image){
-    var x = image.clip(pa)
-    return x
-  });  // Adjust the date range as necessary
-
-// Get the required bands (dew point temperature and air temperature)
-var dewPoint = (era5.select('dewpoint_temperature_2m')).mean();
-var temperature = (era5.select('temperature_2m')).mean();
-print(temperature,'temp')
-// Function to calculate vapor pressure from temperature
-var calcVaporPressure = function(temp) {
-  //temp = ee.Image(temp)
-  var denom = temp.add(243.5)
-  var num = temp.multiply(19.67)
-  // Convert temperature to vapor pressure using Clausius-Clapeyron equation
-  var exponent = (num.divide(denom)).exp();
-  return ee.Image(exponent.multiply(6.112))//.rename('relHumidity');  // e(T)
-};
-
-// Recalculate RH for each time step in the ERA5 dataset
-var rhCollection = era5.map(function(image) {
-  // Extract temperature and dew point
-  var dewPoint = image.select('dewpoint_temperature_2m');
-  var temperature = image.select('temperature_2m');
-
-  // Calculate vapor pressures
-  var eT = calcVaporPressure(temperature);
-  var eTd = calcVaporPressure(dewPoint);
-
-  // Compute relative humidity
-  var RH = eTd.divide(eT).multiply(100).rename('RH');
-
-  // Add time property
-  return RH.set('system:time_start', image.get('system:time_start'));
-});
-
-
-
-// Add a time band to RH collection
-var rhWithTime = rhCollection.map(function(image) {
-  var time = ee.Date(image.get('system:time_start')).difference(ee.Date('1980-01-01'), 'year');
-  return image.addBands(ee.Image.constant(time).rename('time').float());
-});
-
-
-// Perform linear regression to calculate trends
-var rhRegression = rhWithTime.reduce(ee.Reducer.linearFit());
-var rhSlope = rhRegression.select('scale').rename('rh_Slope');
-var rhIntercept = rhRegression.select('offset').rename('rh_Intercept');
-
-// Visualize the slope
-Map.addLayer(rhSlope, {min: -1, max: 1, palette: ['blue', 'white', 'red']}, 'RH Slope');
-
-// Export the result
-Export.image.toAsset({
-  image: rhSlope.addBands(rhIntercept),
-  description: 'RH_Trend1980_2023',
-  assetId: 'path_to_export'+'file_name',
-  region: pa,
-  scale: 30,
-  crs: 'EPSG:4326',
-  maxPixels: 1e13
-});
-
-//Trend calculation for NICFI --------------------------------------------------------------------
-var nicfi = ee.ImageCollection('projects/planet-nicfi/assets/basemaps/asia')
-            .map(function(image){
-            return image.clip(pa)
-});
-
-// Filter basemaps by date and get the first image from filtered results
-var basemap= nicfi.filter(ee.Filter.date('2016-03-01','2023-02-28'))
-              .map(function(image){
-                var n = image.normalizedDifference(['N','R']).rename('NDVI')
-                return image.addBands(n)
-              })
-
-
-var vis = {'bands':['R','G','B'],'min':64,'max':5454,'gamma':1.8};
-
-//Map.addLayer(basemap, vis, '2021-03 mosaic');
-//Map.addLayer(basemap.normalizedDifference(['N','R']).rename('NDVI'),{min:-0.55,max:0.8,palette: 
-//['8bc4f9', 'c9995c', 'c7d270','8add60','097210'
-//    ]}, 'NDVI', false);
-    
-    
-    
-
-// Add a 'time' band to the collection for trend calculation
-var planetTime = basemap.map(function(image) {
-  var year = ee.Date(image.get('system:time_start')).difference(ee.Date('2016-01-01'),'year');
-  return image.addBands(ee.Image.constant(year).rename('time').float());
-});
-
-var indices = ['R','G','B','N','NDVI'];
-
-
-// Function to calculate trends for a single index
-var calculateTrend = function(index) {
-  // Select the index and time bands
-  var stacked = planetTime.select(['time', index]);
-  // Perform linear regression
-  var regression = stacked.reduce(ee.Reducer.linearFit());
-  // Extract slope and intercept
-  var slope = regression.select('scale').rename(index + '_Slope'); // Trend slope
-  var intercept = regression.select('offset').rename(index + '_Intercept'); // Baseline
-  return slope.addBands(intercept);
-};
-
-// Calculate trends for all indices and combine results
-var planetResults = indices.map(calculateTrend);
-print(planetResults,'trends')
-planetResults = ee.List(planetResults)
-var red = planetResults.get(0)
-var green = planetResults.get(1)
-var blue= planetResults.get(2)
-var nir = planetResults.get(3)
-var NDVI = planetResults.get(4)
-
-
-
-
-//Trend Calculation for MODIS LST ------------------------------------------------------------------
-// Load MODIS Daily LST (MOD11A1 - Terra)
-var modis = ee.ImageCollection('MODIS/061/MOD11A1')
-                  .filter(ee.Filter.date('2013-01-01', '2023-02-28'))
-                  .filterBounds(pa)
-                  .select(['LST_Day_1km', 'LST_Night_1km', 'QC_Day']);
-
-// Function to apply cloud masking based on QC_Day band
-var cloudMaskLST = function(image) {
-  var qc = image.select('QC_Day');  // Quality control band
-  var mask = qc.bitwiseAnd(1).eq(0); // Keep only pixels with best quality
-  
-  var lstDay = image.select('LST_Day_1km').updateMask(mask).multiply(0.02).subtract(273.15).rename('LST_Day');
-  var lstNight = image.select('LST_Night_1km').updateMask(mask).multiply(0.02).subtract(273.15).rename('LST_Night');
-  
-  return image.addBands(lstDay).addBands(lstNight).select(['LST_Day', 'LST_Night']).clip(pa);
-};
-
-// Apply cloud masking and unit conversion
-var modisMasked = modis.map(cloudMaskLST);
-print(modisMasked, 'Cloud Masked MODIS LST Collection');
-
-// Add a 'time' band for trend analysis
-var modisTime = modisMasked.map(function(image) {
-  var year = ee.Date(image.get('system:time_start')).difference(ee.Date('2013-01-01'), 'year');
-  return image.addBands(ee.Image.constant(year).rename('time').float());
-});
-
-// Function to compute trend
-var lstTrend = function(index) {
-  var stacked = modisTime.select(['time', index]); // Select LST and time bands
-  var regression = stacked.reduce(ee.Reducer.linearFit()); // Perform linear regression
-  var slope = regression.select('scale').rename(index + '_Slope'); // Trend slope
-  var intercept = regression.select('offset').rename(index + '_Intercept'); // Baseline
-  return slope.addBands(intercept);
-};
-
-// Compute trends for LST_Day and LST_Night
-var lstDayTrend = lstTrend('LST_Day');
-var lstNightTrend = lstTrend('LST_Night');
-
-// Export the result
-Export.image.toAsset({
-  image: lstDayTrend,
-  description: 'LSTDayMODIS_Trend2013_2023',
-  assetId:'path_to_export'+'file_name',
-  region: pa,
-  scale: 30,
-  crs: 'EPSG:4326',
-  maxPixels: 1e13
-});
-// Export the result
-Export.image.toAsset({
-  image: lstNightTrend,
-  description: 'LSTNightMODIS_Trend2013_2023',
-  assetId:'path_to_export'+'file_name',
-  region: pa,
-  scale: 30,
-  crs: 'EPSG:4326',
-  maxPixels: 1e13
-});
-// Visualization parameters
-var lstVis = { min: -2, max: 2, palette: ['blue', 'white', 'red'] };
-
-// Display results
-Map.centerObject(pa, 6);
-//Map.addLayer(lstDay.select('LST_Day_Slope'), lstVis, 'LST Daytime Trend');
-//Map.addLayer(lstNyt.select('LST_Night_Slope'), lstVis, 'LST Nighttime Trend');
-
-
-
-//Import the proximity to roads layer
-//var road = ____________________
-
-//Import the DEM slope layer
-//var dem_slope = __________________________
-
-
-//creating input_resampled.tif by combining all the above layers into a single tif.
-//Import all the files exported to assets in the above steps
-
-
-//add all the imported assets and NICFI assets processed locally to "var images" list - an example is given below - modify the names 
-var images = [
-    rain, rh,stb10, evi,  msavi, mirbi, bsi,sm,ndmi,
-  nbr, nbr2,  dem.select('slope'),smi, red,green,blue,nir,NDVI,lstDay,lstNyt,
-  road,//waterBuilt15_22,//canopy_ht,roads,ndvi - i have removed landsat ndvi, alosdem.select('b1'), ee.Terrain.slope(alosdem.select('b1'))
-];
-
-// Start with the first image
-var inputFeat = ee.Image(images[0]);
-
-// Add each subsequent image as bands
-for (var i = 1; i < images.length; i++) {
-  inputFeat = inputFeat.addBands(ee.Image(images[i]));
-}
-
-
-//Resampling all the layers to 30m 
-var proj = inputFeat.select('evi_Slope').projection()
-var inputFeatProj = inputFeat.setDefaultProjection(proj)
-// Choose the grid size and projection
-var gridScale = 30;
-var gridProjection = ee.Projection('EPSG:3857')
-  .atScale(gridScale);
-// Aggregate pixels with 'mean' statistics
-var inputResamp = inputFeatProj
-  .reduceResolution({
-    reducer: ee.Reducer.mean(),
-    maxPixels: 1024
-  })
-  .reproject({
-    crs: gridProjection
-});
-
-
-
-Export.image.toAsset({
-  image: inputResamp.clip(pa),
-  description: 'inputResampled',
-  assetId: 'users/sravanthi_mopati/' + 'inputResampled',
-  region: pa,
-  scale: 30,
-  maxPixels: 1e10
-});
-
-
-//Input resampled tif is the output of this code - this tif file has 40 bands.
+//All the outputs of this code are stored in assets and used in anomaly prediction
+// and vulnerability mapping.
+// The required input is - 'region of interest' geometry
+
+Map.addLayer(pa)
+Map.centerObject(pa,8)
+
+//Mask to filter clouds and to scale the DN values to surface reflectance
+function maskL8sr(image) {
+  // Bit 0 - Fill
+  // Bit 1 - Dilated Cloudnb
+  // Bit 2 - Cirrus
+  // Bit 3 - Cloud
+  // Bit 4 - Cloud Shadow
+  var qaMask = image.select('QA_PIXEL').bitwiseAnd(parseInt('11111', 2)).eq(0);
+  var saturationMask = image.select('QA_RADSAT').eq(0);
+
+  // Apply the scaling factors to the appropriate bands.
+  var opticalBands = image.select('SR_B.').multiply(0.0000275).add(-0.2);
+  var thermalBands = image.select('ST_B.*').multiply(0.00341802).add(149.0);
+
+  // Replace the original bands with the scaled ones and apply the masks.
+  return image.addBands(opticalBands, null, true)
+      .addBands(thermalBands, null, true)
+      .updateMask(qaMask)
+      .updateMask(saturationMask);
+}
+
+// Function to compute spectral indices
+var addIndices = function(image) {
+
+  var mirbi = image.expression(
+    '(10*swir1) - (9.8*swir2) + 2',{
+    'swir1':image.select('SR_B6'),
+    'swir2':image.select('SR_B7')
+      
+    }).rename('mirbi')
+    
+
+  var evi = image.expression(
+    '2.5 * ((NIR - RED)/(NIR + 6*RED - 7.5*BLUE + 1))', {
+      'NIR': image.select('SR_B5'),
+      'RED': image.select('SR_B4'),
+      'BLUE': image.select('SR_B2')
+    }).rename('evi');
+
+  var bsi = image.expression(
+      '(( X + Y ) - (A + B)) /(( X + Y ) + (A + B)) ', {
+        'X': image.select('SR_B6'),
+        'Y': image.select('SR_B4'),
+        'A': image.select('SR_B5'),
+        'B': image.select('SR_B2'),
+    }).rename('bsi');
+  var ndmi = image.normalizedDifference(['SR_B5', 'SR_B6'])
+    .rename('ndmi');
+  var nbr = image.normalizedDifference(['SR_B5', 'SR_B7'])
+    .rename('nbr');
+  var nbr2 = image.normalizedDifference(['SR_B6', 'SR_B7'])
+    .rename('nbr2');
+  
+  var msavi = image.expression(
+    '((2 * NIR + 1) - sqrt((2 * NIR + 1) ** 2 - 8 * (NIR - RED))) / 2',
+    {
+      'NIR': image.select('SR_B5'),
+      'RED': image.select('SR_B4')
+      
+    }
+  ).rename('msavi');
+
+  return image
+    .addBands(mirbi)
+    .addBands(evi)
+    .addBands(bsi)
+    .addBands(ndmi)
+    .addBands(nbr)
+    .addBands(nbr2)
+    .addBands(msavi);
+};
+
+
+
+
+// VIIRS data is available only from 20th Jan
+// hence considering landsat also from 20th jan. Landsat 8 data is available from 2013.
+// Preparing the trend data for landsat 8-the data from 2013 to Feb 2023 
+// 
+var outlierDate = ee.Date('2016-06-22');
+var landsat = ee.ImageCollection('LANDSAT/LC08/C02/T1_L2')
+                     .filterDate('2013-03-20', '2023-02-28').filterBounds(pa)
+                     .filterMetadata('CLOUD_COVER', 'less_than', 10)
+                     .map(maskL8sr)
+                     .filter(ee.Filter.or(
+                    ee.Filter.date('2013-03-20', outlierDate),  // Keep images before outlier
+                    ee.Filter.date(outlierDate.advance(1, 'day'), '2023-02-28') // Keep images after outlier
+                     ))
+                     .map(function(image) {
+                    return image.clip(pa);
+                  })
+                  .map(addIndices);
+
+
+// Function to calculate SMI for the collection
+var addSMI = function(image) {
+  // Access globally defined min/max values
+  var smi = image.select('SR_B7').subtract(swirMin)
+                 .divide(swirMax.subtract(swirMin))
+                 .multiply(-1).add(1).rename('smi');
+  return image.addBands(smi);
+};
+// Calculate SWIR min/max for the entire collection
+var swirStats = (landsat.mean().select('SR_B7')).reduceRegion({
+  reducer: ee.Reducer.minMax(),
+  //selectors: ['SR_B7'],
+  geometry: pa,  // Use AOI
+  scale: 30  
+});
+
+var swirMin = ee.Number(swirStats.get('SR_B7_min'));
+var swirMax = ee.Number(swirStats.get('SR_B7_max'));
+
+landsat = landsat.map(addSMI)
+
+landsat = landsat.select([ 'evi', 'mirbi','bsi','ndmi','nbr','nbr2','msavi','smi','ST_B10']);
+landsat = landsat.sort('system:time_start')
+print(landsat,'landsat')
+
+
+// Add a time band (in years) with explicit casting
+var addTimeBand = function(image) {
+  var years = ee.Date(image.get('system:time_start')).difference(ee.Date('2013-03-20'), 'year');
+  return image.addBands(ee.Image.constant(years).float().rename('time')); // Explicitly cast to float
+};
+
+var collectionWithTime = landsat.map(addTimeBand);
+
+// List of indices to process
+var indices = ['ndvi', 'evi', 'mirbi','ndfi','bsi','ndmi','nbr','nbr2','msavi','smi','ST_B10'];
+
+
+// Function to calculate trends for a single index
+var calculateTrend = function(index) {
+  // Select the index and time bands
+  var stacked = collectionWithTime.select(['time', index]);
+  // Perform linear regression
+  var regression = stacked.reduce(ee.Reducer.linearFit());
+  // Extract slope and intercept
+  var slope = regression.select('scale').rename(index + '_Slope'); // Trend slope
+  var intercept = regression.select('offset').rename(index + '_Intercept'); // Baseline
+  return slope.addBands(intercept);
+};
+
+// Calculate trends for all indices and combine results
+var trendResults = indices.map(calculateTrend);
+
+
+
+// Export each trend result separately
+trendResults.forEach(function(image, index) {
+  var indexName = indices[index]; // Name of the index (e.g., NDVI, EVI)
+  Export.image.toAsset({
+    image: ee.Image(image),
+    description: 'Trend2023_' + indexName,
+    assetId: 'path_to_export' + indexName,
+    region: pa,
+    scale: 30,
+    crs: 'EPSG:4326',
+    maxPixels: 1e13
+  });
+});
+
+
+
+
+
+
+
+
+
+
+///Precipitation trend analysis
+// Load CHIRPS daily data for the time period 1982-2022
+var chirps = ee.ImageCollection('UCSB-CHG/CHIRPS/DAILY')
+              .filter(ee.Filter.date('1982-01-01', '2022-12-31'))
+              .filterBounds(pa);
+
+// Function to compute the yearly mean and include the year as metadata
+var createYearlySum = function(year) {
+  // Filter for the specific year
+  var yearFilter = chirps.filter(ee.Filter.calendarRange(year, year, 'year'));
+
+  // Create the yearly sum (sum precipitation for the year)
+  var yearlySum = yearFilter.sum().clip(pa);
+
+  // Add the year as a property
+  return yearlySum.set('year', year).rename('precipitation')
+                  .set('system:time_start', ee.Date.fromYMD(year, 1, 1).millis());
+};
+
+// Create a list of yearly means for each year from 1982 to 2024
+var years = ee.List.sequence(1982, 2021);  // Define the range of years
+var yearlySums = years.map(createYearlySum);
+
+var prepVis = {bands: ['precipitation'],palette:['#d3ffd2', '#99FF33', 
+'#FFFF00', '#FF9900', '#FF3300', '#FF0000'],
+ min: 1000, max: 5000}
+
+
+// Convert the list of yearly means into an ImageCollection
+var yearlySumsCollection = ee.ImageCollection(yearlySums);
+print(yearlySumsCollection)
+//Map.addLayer(yearlyMeansCollection.first(),prepVis,'precipitation')
+
+
+// Add a 'time' band to the collection for trend calculation
+var collectionWithTime = yearlySumsCollection.map(function(image) {
+  var year = ee.Date(image.get('system:time_start')).difference(ee.Date('1982-01-01'), 'year');
+  return image.addBands(ee.Image.constant(year).rename('time').float());
+});
+
+// Function to calculate the trend for precipitation
+var calculatePrecipitationTrend = function() {
+  var stacked = collectionWithTime.select(['time', 'precipitation']);
+  var regression = stacked.reduce(ee.Reducer.linearFit()); // Perform linear regression
+  var slope = regression.select('scale').rename('rain_Slope'); // Trend slope
+  var intercept = regression.select('offset').rename('rain_Intercept'); // Baseline
+  return slope.addBands(intercept); // Combine slope and intercept
+};
+
+// Calculate precipitation trend
+var precipitationTrend = calculatePrecipitationTrend();
+print('Precipitation Trend:', precipitationTrend);
+
+// Visualization parameters
+var slopeVis = {min: -6, max: 30, palette: ['blue', 'white', 'red']};
+var interceptVis = {min: 0, max: 3000, palette: ['white', 'green']};
+
+
+// Export the trend results
+Export.image.toAsset({
+  image: precipitationTrend,
+  description: 'Precipitation_Trend_1982_2022',
+  assetId: 'path_to_export'+'/file_name',
+  region: pa, // Replace with your region of interest
+  scale: 30, // Adjust scale to match data resolution
+  crs: 'EPSG:4326',
+  maxPixels: 1e13
+});
+
+
+// Create single-day average of SMAP L4 version 7, 3-hourly soil moisture
+// to view. Plot surface soil moisture and root zone soil moisture over
+// user-determined time period.
+var soilMoisture = ee.ImageCollection('NASA/SMAP/SPL3SMP_E/005').filterBounds(pa)
+                        .map(function(image){
+                        var x = image.clip(pa)
+                        return x;
+                        }).filterDate('2015-04-01', '2023-02-28')
+                            .select(['soil_moisture_am']);
+
+// Define visualization parameters.
+var soilMoistureVis = {
+  min: 0.0,
+  max: 0.7,
+  palette: ['A67C00', 'FFE625', 'C2E5D3', '90DCD0',
+            '2FBDBD', '0C9BBD', '068682'],
+};
+
+
+// Function to add a time band to an ImageCollection
+var addTimeBand = function(collection) {
+  return collection.map(function(image) {
+    var time = ee.Date(image.get('system:time_start')).difference(ee.Date('2015-04-01'), 'year');
+    return image.addBands(ee.Image.constant(time).rename('time').float());
+  });
+};
+
+// **1. Soil Moisture Trend**
+var soilMoistureTrend = function() {
+  // Add time band
+  var soilMoistureWithTime = addTimeBand(soilMoisture.select('soil_moisture_am'));
+  // Perform linear regression
+  var regression = soilMoistureWithTime.reduce(ee.Reducer.linearFit());
+  var slope = regression.select('scale').rename('sm_surface_Slope');
+  var intercept = regression.select('offset').rename('sm_surface_Intercept');
+  return slope.addBands(intercept);
+};
+var smTrend = soilMoistureTrend();
+Map.addLayer(smTrend.select('sm_surface_Slope'), {min: -0.01, max: 0.01, palette: ['blue', 'white', 'red']}, 'Soil Moisture Slope');
+
+// Export the result
+Export.image.toAsset({
+  image: smTrend,
+  description: 'SM_Trend2015_2023',
+  assetId:'path_to_export'+'/file_name',
+  region:pa,
+  scale: 30,
+  crs: 'EPSG:4326',
+  maxPixels: 1e13
+});
+
+
+
+
+
+// Load ERA5 dataset
+var era5 = ee.ImageCollection("ECMWF/ERA5_LAND/MONTHLY_AGGR")
+  .filterDate('1980-01-01', '2023-02-28').filterBounds(pa)
+  .map(function(image){
+    var x = image.clip(pa)
+    return x
+  });  // Adjust the date range as necessary
+
+// Get the required bands (dew point temperature and air temperature)
+var dewPoint = (era5.select('dewpoint_temperature_2m')).mean();
+var temperature = (era5.select('temperature_2m')).mean();
+print(temperature,'temp')
+// Function to calculate vapor pressure from temperature
+var calcVaporPressure = function(temp) {
+  //temp = ee.Image(temp)
+  var denom = temp.add(243.5)
+  var num = temp.multiply(19.67)
+  // Convert temperature to vapor pressure using Clausius-Clapeyron equation
+  var exponent = (num.divide(denom)).exp();
+  return ee.Image(exponent.multiply(6.112))//.rename('relHumidity');  // e(T)
+};
+
+// Recalculate RH for each time step in the ERA5 dataset
+var rhCollection = era5.map(function(image) {
+  // Extract temperature and dew point
+  var dewPoint = image.select('dewpoint_temperature_2m');
+  var temperature = image.select('temperature_2m');
+
+  // Calculate vapor pressures
+  var eT = calcVaporPressure(temperature);
+  var eTd = calcVaporPressure(dewPoint);
+
+  // Compute relative humidity
+  var RH = eTd.divide(eT).multiply(100).rename('RH');
+
+  // Add time property
+  return RH.set('system:time_start', image.get('system:time_start'));
+});
+
+
+
+// Add a time band to RH collection
+var rhWithTime = rhCollection.map(function(image) {
+  var time = ee.Date(image.get('system:time_start')).difference(ee.Date('1980-01-01'), 'year');
+  return image.addBands(ee.Image.constant(time).rename('time').float());
+});
+
+
+// Perform linear regression to calculate trends
+var rhRegression = rhWithTime.reduce(ee.Reducer.linearFit());
+var rhSlope = rhRegression.select('scale').rename('rh_Slope');
+var rhIntercept = rhRegression.select('offset').rename('rh_Intercept');
+
+// Visualize the slope
+Map.addLayer(rhSlope, {min: -1, max: 1, palette: ['blue', 'white', 'red']}, 'RH Slope');
+
+// Export the result
+Export.image.toAsset({
+  image: rhSlope.addBands(rhIntercept),
+  description: 'RH_Trend1980_2023',
+  assetId: 'path_to_export'+'file_name',
+  region: pa,
+  scale: 30,
+  crs: 'EPSG:4326',
+  maxPixels: 1e13
+});
+
+//Trend calculation for NICFI --------------------------------------------------------------------
+var nicfi = ee.ImageCollection('projects/planet-nicfi/assets/basemaps/asia')
+            .map(function(image){
+            return image.clip(pa)
+});
+
+// Filter basemaps by date and get the first image from filtered results
+var basemap= nicfi.filter(ee.Filter.date('2016-03-01','2023-02-28'))
+              .map(function(image){
+                var n = image.normalizedDifference(['N','R']).rename('NDVI')
+                return image.addBands(n)
+              })
+
+
+var vis = {'bands':['R','G','B'],'min':64,'max':5454,'gamma':1.8};
+
+//Map.addLayer(basemap, vis, '2021-03 mosaic');
+//Map.addLayer(basemap.normalizedDifference(['N','R']).rename('NDVI'),{min:-0.55,max:0.8,palette: 
+//['8bc4f9', 'c9995c', 'c7d270','8add60','097210'
+//    ]}, 'NDVI', false);
+    
+    
+    
+
+// Add a 'time' band to the collection for trend calculation
+var planetTime = basemap.map(function(image) {
+  var year = ee.Date(image.get('system:time_start')).difference(ee.Date('2016-01-01'),'year');
+  return image.addBands(ee.Image.constant(year).rename('time').float());
+});
+
+var indices = ['R','G','B','N','NDVI'];
+
+
+// Function to calculate trends for a single index
+var calculateTrend = function(index) {
+  // Select the index and time bands
+  var stacked = planetTime.select(['time', index]);
+  // Perform linear regression
+  var regression = stacked.reduce(ee.Reducer.linearFit());
+  // Extract slope and intercept
+  var slope = regression.select('scale').rename(index + '_Slope'); // Trend slope
+  var intercept = regression.select('offset').rename(index + '_Intercept'); // Baseline
+  return slope.addBands(intercept);
+};
+
+// Calculate trends for all indices and combine results
+var planetResults = indices.map(calculateTrend);
+print(planetResults,'trends')
+planetResults = ee.List(planetResults)
+var red = planetResults.get(0)
+var green = planetResults.get(1)
+var blue= planetResults.get(2)
+var nir = planetResults.get(3)
+var NDVI = planetResults.get(4)
+
+
+
+
+//Trend Calculation for MODIS LST ------------------------------------------------------------------
+// Load MODIS Daily LST (MOD11A1 - Terra)
+var modis = ee.ImageCollection('MODIS/061/MOD11A1')
+                  .filter(ee.Filter.date('2013-01-01', '2023-02-28'))
+                  .filterBounds(pa)
+                  .select(['LST_Day_1km', 'LST_Night_1km', 'QC_Day']);
+
+// Function to apply cloud masking based on QC_Day band
+var cloudMaskLST = function(image) {
+  var qc = image.select('QC_Day');  // Quality control band
+  var mask = qc.bitwiseAnd(1).eq(0); // Keep only pixels with best quality
+  
+  var lstDay = image.select('LST_Day_1km').updateMask(mask).multiply(0.02).subtract(273.15).rename('LST_Day');
+  var lstNight = image.select('LST_Night_1km').updateMask(mask).multiply(0.02).subtract(273.15).rename('LST_Night');
+  
+  return image.addBands(lstDay).addBands(lstNight).select(['LST_Day', 'LST_Night']).clip(pa);
+};
+
+// Apply cloud masking and unit conversion
+var modisMasked = modis.map(cloudMaskLST);
+print(modisMasked, 'Cloud Masked MODIS LST Collection');
+
+// Add a 'time' band for trend analysis
+var modisTime = modisMasked.map(function(image) {
+  var year = ee.Date(image.get('system:time_start')).difference(ee.Date('2013-01-01'), 'year');
+  return image.addBands(ee.Image.constant(year).rename('time').float());
+});
+
+// Function to compute trend
+var lstTrend = function(index) {
+  var stacked = modisTime.select(['time', index]); // Select LST and time bands
+  var regression = stacked.reduce(ee.Reducer.linearFit()); // Perform linear regression
+  var slope = regression.select('scale').rename(index + '_Slope'); // Trend slope
+  var intercept = regression.select('offset').rename(index + '_Intercept'); // Baseline
+  return slope.addBands(intercept);
+};
+
+// Compute trends for LST_Day and LST_Night
+var lstDayTrend = lstTrend('LST_Day');
+var lstNightTrend = lstTrend('LST_Night');
+
+// Export the result
+Export.image.toAsset({
+  image: lstDayTrend,
+  description: 'LSTDayMODIS_Trend2013_2023',
+  assetId:'path_to_export'+'file_name',
+  region: pa,
+  scale: 30,
+  crs: 'EPSG:4326',
+  maxPixels: 1e13
+});
+// Export the result
+Export.image.toAsset({
+  image: lstNightTrend,
+  description: 'LSTNightMODIS_Trend2013_2023',
+  assetId:'path_to_export'+'file_name',
+  region: pa,
+  scale: 30,
+  crs: 'EPSG:4326',
+  maxPixels: 1e13
+});
+// Visualization parameters
+var lstVis = { min: -2, max: 2, palette: ['blue', 'white', 'red'] };
+
+// Display results
+Map.centerObject(pa, 6);
+//Map.addLayer(lstDay.select('LST_Day_Slope'), lstVis, 'LST Daytime Trend');
+//Map.addLayer(lstNyt.select('LST_Night_Slope'), lstVis, 'LST Nighttime Trend');
+
+
+
+//Import the proximity to roads layer
+//var road = ____________________
+
+//Import the DEM slope layer
+//var dem_slope = __________________________
+
+
+//creating input_resampled.tif by combining all the above layers into a single tif.
+//Import all the files exported to assets in the above steps
+
+
+//add all the imported assets and NICFI assets processed locally to "var images" list - an example is given below - modify the names 
+var images = [
+    rain, rh,stb10, evi,  msavi, mirbi, bsi,sm,ndmi,
+  nbr, nbr2,  dem.select('slope'),smi, red,green,blue,nir,NDVI,lstDay,lstNyt,
+  road,//waterBuilt15_22,//canopy_ht,roads,ndvi - i have removed landsat ndvi, alosdem.select('b1'), ee.Terrain.slope(alosdem.select('b1'))
+];
+
+// Start with the first image
+var inputFeat = ee.Image(images[0]);
+
+// Add each subsequent image as bands
+for (var i = 1; i < images.length; i++) {
+  inputFeat = inputFeat.addBands(ee.Image(images[i]));
+}
+
+
+//Resampling all the layers to 30m 
+var proj = inputFeat.select('evi_Slope').projection()
+var inputFeatProj = inputFeat.setDefaultProjection(proj)
+// Choose the grid size and projection
+var gridScale = 30;
+var gridProjection = ee.Projection('EPSG:3857')
+  .atScale(gridScale);
+// Aggregate pixels with 'mean' statistics
+var inputResamp = inputFeatProj
+  .reduceResolution({
+    reducer: ee.Reducer.mean(),
+    maxPixels: 1024
+  })
+  .reproject({
+    crs: gridProjection
+});
+
+
+
+Export.image.toAsset({
+  image: inputResamp.clip(pa),
+  description: 'inputResampled',
+  assetId: 'users/sravanthi_mopati/' + 'inputResampled',
+  region: pa,
+  scale: 30,
+  maxPixels: 1e10
+});
+
+
+//Input resampled tif is the output of this code - this tif file has 40 bands.